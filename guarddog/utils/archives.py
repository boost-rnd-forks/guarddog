import logging
import os
import stat
import zipfile
import subprocess
import shutil

import tarsafe  # type:ignore

from .exceptions import ExtractionError, DecompilationError

log = logging.getLogger("guarddog")
CFR_JAR_PATH = os.environ.get(
    "CFR_JAR_PATH",
    os.path.abspath(os.path.join(os.path.dirname(__file__), "../../../cfr-0.152.jar")),
)


def is_supported_archive(path: str) -> bool:
    """
    Decide whether a file contains a supported archive based on its
    file extension.

    Args:
        path (str): The local filesystem path to examine

    Returns:
        bool: Represents the decision reached for the file

    """

    def is_tar_archive(path: str) -> bool:
        tar_exts = [".bz2", ".bzip2", ".gz", ".gzip", ".tgz", ".xz"]

        return any(path.endswith(ext) for ext in tar_exts)

    def is_zip_archive(path: str) -> bool:
        return any(path.endswith(ext) for ext in [".zip", ".whl", ".egg"])

    return is_tar_archive(path) or is_zip_archive(path)


def safe_extract(source_archive: str, target_directory: str) -> None:
    """
    safe_extract safely extracts archives to a target directory.

    This function does not clean up the original archive and does not
    create the target directory if it does not exist.  It also assumes
    the source archive argument is a path to a regular file on the
    local filesystem.

    @param source_archive:      The archive to extract
    @param target_directory:    The directory where to extract the archive to
    @raise ValueError           If the archive type is unsupported

    """
    log.debug(f"Extracting archive {source_archive} to directory {target_directory}")
    if tarsafe.is_tarfile(source_archive):

        def add_exec(path):
            st = os.stat(path)
            os.chmod(path, st.st_mode | stat.S_IEXEC)

        def add_read(path):
            st = os.stat(path)
            os.chmod(path, st.st_mode | stat.S_IREAD)

        def recurse_add_perms(path):
            add_exec(path)
            for root, dirs, files in os.walk(path):
                for d in dirs:
                    add_exec(os.path.join(root, d))
                for f in files:
                    add_read(os.path.join(root, f))

        tarsafe.open(source_archive).extractall(target_directory)
        recurse_add_perms(target_directory)

    elif source_archive.endswith(".jar"):
        extract_and_decompile_jar(source_archive, target_directory)

    elif zipfile.is_zipfile(source_archive):
        with zipfile.ZipFile(source_archive, "r") as zip:
            for file in zip.namelist():
                # Note: zip.extract cleans up any malicious file name
                # such as directory traversal attempts This is not the
                # case of zipfile.extractall
                zip.extract(file, path=os.path.join(target_directory, file))

    else:
        raise ValueError(f"unsupported archive extension: {source_archive}")


<<<<<<< HEAD
def extract_and_decompile_jar(jar_path: str, output_dir: str):
    """
    Decompress the jar file into output_dir/decompressed
    Decompile the java bytecode in output_dir/decompiled
    Moves the pom.xml if present to output_dir/pom.xml
    """
    if not os.path.isfile(jar_path) or not jar_path.endswith(".jar"):
        raise ValueError(f"Invalid jar file provided at {jar_path}")

    # decompress jar file
    decompressed_path: str = os.path.join(output_dir, "decompressed")
    try:
        extract_jar(jar_path, decompressed_path)
    except Exception as e:
        log.error(f"Failed to extract jar file at {jar_path}: {e}")
        raise ExtractionError(f"The jar file at {jar_path} could not be extracted.")
    if (
        os.path.exists(decompressed_path)
        and os.path.isdir(decompressed_path)
        and len(os.listdir(decompressed_path)) > 0
    ):
        log.debug(f"Successfully extracted jar in {decompressed_path}.")
    else:
        log.error(f"The project could not be extracted from {jar_path}")

    # decompile jar file
    decompiled_path: str = os.path.join(output_dir, "decompiled")
    try:
        decompile_jar(jar_path, decompiled_path)
    except Exception:
        log.exception(f"Exception occurred while decompiling the jar at {jar_path}")
        raise DecompilationError(
            f"The .jar file at {jar_path} could not be decompiled."
        )
    if (
        os.path.exists(decompiled_path)
        and os.path.isdir(decompiled_path)
        and len(os.listdir(decompiled_path)) > 0
    ):
        log.debug(f"Successfully decompiled the jar in {decompiled_path}.")

    # find the pom.xml and place it in decompiled/
    pom_path: str = find_pom(decompressed_path)
    if not pom_path:
        log.error(f"No pom.xml found in the project {jar_path}")
    else:
        log.debug("Successfully found the pom.xml in the archive.")
        shutil.move(pom_path, output_dir)


=======
>>>>>>> 62c49888
def find_pom(decompressed_path: str) -> str:
    """
    Looks for the pom.xml file in the decompressed jar file
    Looks recursively in META-INF/maven/ for pom.xml
    """
    pom_dir: str = os.path.join(decompressed_path, "META-INF/maven")
    for root, _, files in os.walk(pom_dir):
        if "pom.xml" in files:
            return os.path.join(root, "pom.xml")
<<<<<<< HEAD
    return ""


def extract_jar(jar_path: str, output_dir: str):
    """
    Extract a jar archive file with zipfile
    - `jar_path` (str): path to the jar to extract
    - `output_dir` (str): directory to decompress the jar to
    """
    with zipfile.ZipFile(jar_path, "r") as jar:
        log.debug("Extracting jar package...")
        output_dir_abs = os.path.abspath(output_dir)
        for file in jar.namelist():
            # resolve paths and removes ../
            safe_path = os.path.abspath(os.path.join(output_dir, file))
            # ensure safe_path in the output dir
            if os.path.commonpath([output_dir_abs, safe_path]) != output_dir_abs:
                log.warning(f"Skipping potentially unsafe file: {file}")
                continue
            if file.endswith("/"):  # It's a directory
                os.makedirs(safe_path, exist_ok=True)
                continue
            os.makedirs(os.path.dirname(safe_path), exist_ok=True)
            with open(safe_path, "wb") as f:
                f.write(jar.read(file))
    log.debug(f"extracted to {output_dir}")


def is_safe_path(path: str) -> bool:
    """Basic path safety check to avoid traversal or injection."""
    return os.path.isabs(path) or not (".." in path or path.startswith(("/", "\\")))


def is_jar_file(path: str) -> bool:
    return path.endswith(".jar") and os.path.isfile(path)


def decompile_jar(jar_path: str, dest_path: str):
    """
    Decompiles the .jar file using CFR decompiler.
    Args:
        - `jar_path` (str): path of the .jar to decompile
        - `dest_path` (str): path of the destination folder
        to store the resulting .class files
    """
    if not is_jar_file(jar_path):
        raise ValueError(f"Invalid JAR path: {jar_path}")
    if not os.path.isfile(CFR_JAR_PATH):
        raise FileNotFoundError(f"CFR jar file not found: {CFR_JAR_PATH}")
    if not is_safe_path(dest_path):
        raise ValueError(f"Invalid destination path: {dest_path}")
    os.makedirs(dest_path, exist_ok=True)

    command = [
        "java",
        "-jar",
        CFR_JAR_PATH,
        jar_path,
        "--outputdir",
        dest_path,
        "--silent",
        "true",
    ]
    try:
        subprocess.run(command, check=True)
        log.debug(f"Decompiled JAR written to: {os.path.abspath(dest_path)}")
    except subprocess.CalledProcessError as e:
        log.error(f"Error running CFR: {e}")
=======
    return ""
>>>>>>> 62c49888
<|MERGE_RESOLUTION|>--- conflicted
+++ resolved
@@ -90,8 +90,6 @@
     else:
         raise ValueError(f"unsupported archive extension: {source_archive}")
 
-
-<<<<<<< HEAD
 def extract_and_decompile_jar(jar_path: str, output_dir: str):
     """
     Decompress the jar file into output_dir/decompressed
@@ -141,9 +139,6 @@
         log.debug("Successfully found the pom.xml in the archive.")
         shutil.move(pom_path, output_dir)
 
-
-=======
->>>>>>> 62c49888
 def find_pom(decompressed_path: str) -> str:
     """
     Looks for the pom.xml file in the decompressed jar file
@@ -153,9 +148,7 @@
     for root, _, files in os.walk(pom_dir):
         if "pom.xml" in files:
             return os.path.join(root, "pom.xml")
-<<<<<<< HEAD
     return ""
-
 
 def extract_jar(jar_path: str, output_dir: str):
     """
@@ -221,7 +214,4 @@
         subprocess.run(command, check=True)
         log.debug(f"Decompiled JAR written to: {os.path.abspath(dest_path)}")
     except subprocess.CalledProcessError as e:
-        log.error(f"Error running CFR: {e}")
-=======
-    return ""
->>>>>>> 62c49888
+        log.error(f"Error running CFR: {e}")