import json
import logging
import os
import subprocess
import yara
from collections import defaultdict
from pathlib import Path
<<<<<<< HEAD
from typing import Iterable, List, Optional, Dict
=======
from typing import Iterable, Optional
>>>>>>> 87a57859

from guarddog.analyzer.metadata import get_metadata_detectors
from guarddog.analyzer.sourcecode import SOURCECODE_RULES
from guarddog.analyzer.iocs import IOC_RULES
from guarddog.ecosystems import ECOSYSTEM

SEMGREP_MAX_TARGET_BYTES = 10_000_000

log = logging.getLogger("guarddog")


class Analyzer:
    """
    Analyzes a local directory for threats found by source code or metadata rules

    Attributes:
        sourcecode_rules_path (str): path to source code rules
        ecosystem (str): name of the current ecosystem
        metadata_ruleset (list): list of metadata rule names
        sourcecode_ruleset (list): list of source code rule names
        ioc_ruleset (list): list of ioc rule names

        exclude (list): list of directories to exclude from source code search

        metadata_detectors(list): list of metadata detectors
    """

    def __init__(self, ecosystem=ECOSYSTEM.PYPI) -> None:
        self.sourcecode_rules_path = os.path.join(os.path.dirname(__file__), "sourcecode")
        self.ioc_rules_path = os.path.join(os.path.dirname(__file__), "iocs")

        self.ecosystem = ecosystem

        # Rules and associated detectors
        self.metadata_detectors = get_metadata_detectors(ecosystem)

<<<<<<< HEAD
        self.metadata_ruleset = self.metadata_detectors.keys()
        self.sourcecode_ruleset = [rule["id"] for rule in SOURCECODE_RULES[ecosystem]]
        self.ioc_ruleset = list(IOC_RULES)
=======
        self.metadata_ruleset: set[str] = set(self.metadata_detectors.keys())
        self.sourcecode_ruleset: set[str] = set(rule["id"] for rule in SOURCECODE_RULES[ecosystem])
>>>>>>> 87a57859

        # Define paths to exclude from sourcecode analysis
        self.exclude = [
            "helm",
            ".idea",
            "venv",
            "test",
            "tests",
            ".env",
            "dist",
            "build",
            "semgrep",
            "migrations",
            ".github",
            ".semgrep_logs",
        ]

    def analyze(self, path, info=None, rules=None, name: Optional[str] = None, version: Optional[str] = None) -> dict:
        """
        Analyzes a package in the given path

        Args:
            path (str): path to package
            info (dict, optional): Any package information to analyze metadata. Defaults to None.
            rules (set, optional): Set of rules to analyze. Defaults to all rules.

        Raises:
            Exception: "{rule} is not a valid rule."

        Returns:
            dict[str]: map from each rule and their corresponding output
        """

        metadata_results = None
        sourcecode_results = None

        # populate results, errors, and number of issues
        log.debug(f"Running metadata rules against package '{name}'")
        metadata_results = self.analyze_metadata(path, info, rules, name, version)

        log.debug(f"Running source code rules against directory '{path}'")
        sourcecode_results = self.analyze_sourcecode(path, rules)

        log.debug(f"Running ioc rules against directory '{path}'")
        sourcecode_results = self.analyze_iocs(path, None)

        # Concatenate dictionaries together
        issues = metadata_results["issues"] + sourcecode_results["issues"]
        results = metadata_results["results"] | sourcecode_results["results"]
        errors = metadata_results["errors"] | sourcecode_results["errors"]

        return {"issues": issues, "errors": errors, "results": results, "path": path}

    def analyze_metadata(self, path: str, info, rules=None, name: Optional[str] = None,
                         version: Optional[str] = None) -> dict:
        """
        Analyzes the metadata of a given package

        Args:
            path (str): path to package
            info (dict): package information given by PyPI Json API
            rules (set, optional): Set of metadata rules to analyze. Defaults to all rules.

        Returns:
            dict[str]: map from each metadata rule and their corresponding output
        """

        all_rules = self.metadata_ruleset
        if rules is not None:
            # filtering the full ruleset witht the user's input
            all_rules = self.metadata_ruleset & rules

        # for each metadata rule, is expected to have an nulleable string as result
        # None value represents that the rule was not matched
        results: dict[str, Optional[str]] = {}
        errors = {}
        issues = 0

        for rule in all_rules:
            try:
                log.debug(f"Running rule {rule} against package '{name}'")
                rule_matches, message = self.metadata_detectors[rule].detect(info, path, name, version)
                results[rule] = None
                if rule_matches:
                    issues += 1
                    results[rule] = message
            except Exception as e:
                errors[rule] = f"failed to run rule {rule}: {str(e)}"

        return {"results": results, "errors": errors, "issues": issues}

    def analyze_iocs(self, path: str, rules: Optional[set] = None) -> dict:
        """
        Analyzes the IOCs of a given package

        Args:
            path (str): path to package
            rules (set, optional): Set of IOC rules to analyze. Defaults to all rules.

        Returns:
            dict[str]: map from each IOC rule and their corresponding output
        """
        all_rules = rules if rules is not None else self.ioc_ruleset
        results = {rule: [] for rule in all_rules}  # type: dict
        errors: Dict[str,str] = {}
        issues = 0

        rules_path: Dict[str, str]
        if rules is None:
            log.debug(f"No rules specified using full rules directory {self.ioc_rules_path}")
            rules = set(all_rules)

        rules_path = { 
            rule_name: os.path.join(self.ioc_rules_path, f"{rule_name}.yar") 
            for rule_name in rules
        }

        if len(rules_path) == 0:
            log.debug("No ioc rules to run")
            return {"results": results, "errors": errors, "issues": issues}

        try:
            scan_rules = yara.compile(filepaths=rules_path)

            for root, _, files in os.walk(path):
                for f in files:
                    matches = scan_rules.match(os.path.join(root, f))
                    for m in matches:
                        for s in m.strings:
                            for i in s.instances:
                                rule_results = { 
                                    "location": f"{f}:{i.offset}",
                                    "code": self.trim_code_snippet(str(i.matched_data)),
                                    'message': m.meta.get("description", f"{m.rule} rule matched")
                                }
                                issues += len(m.strings)
                                results[m.rule].append(rule_results)
        except Exception as e:
            errors["rules-all"] = f"failed to run rule: {str(e)}"

        return {"results": results, "errors": errors, "issues": issues}

    def analyze_sourcecode(self, path, rules=None) -> dict:
        """
        Analyzes the source code of a given package

        Args:
            path (str): path to directory of package
            rules (set, optional): Set of source code rules to analyze. Defaults to all rules.

        Returns:
            dict[str]: map from each source code rule and their corresponding output
        """
        targetpath = Path(path)
        all_rules = self.sourcecode_ruleset
        if rules is not None:
            # filtering the full ruleset witht the user's input
            all_rules = self.sourcecode_ruleset & rules

        results = {rule: {} for rule in all_rules}  # type: dict
        errors = {}
        issues = 0

        rules_path = list(map(
            lambda rule_name: os.path.join(self.sourcecode_rules_path, f"{rule_name}.yml"),
            all_rules
        ))

        if len(rules_path) == 0:
            log.debug("No source code rules to run")
            return {"results": {}, "errors": {}, "issues": 0}

        try:
            log.debug(f"Running source code rules against {path}")
            response = self._invoke_semgrep(target=path, rules=rules_path)
            rule_results = self._format_semgrep_response(response, targetpath=targetpath)
            issues += sum(len(res) for res in rule_results.values())

            results = results | rule_results
        except Exception as e:
            errors["rules-all"] = f"failed to run rule: {str(e)}"

        return {"results": results, "errors": errors, "issues": issues}

    def _invoke_semgrep(self, target: str, rules: Iterable[str]):
        try:
            cmd = ["semgrep"]
            for rule in rules:
                cmd.extend(["--config", rule])

            for excluded in self.exclude:
                cmd.append(f"--exclude='{excluded}'")
            cmd.append("--no-git-ignore")
            cmd.append("--json")
            cmd.append("--quiet")
            cmd.append(f"--max-target-bytes={SEMGREP_MAX_TARGET_BYTES}")
            cmd.append(target)
            log.debug(f"Invoking semgrep with command line: {' '.join(cmd)}")
            result = subprocess.run(cmd, capture_output=True, check=True, encoding="utf-8")
            return json.loads(str(result.stdout))
        except FileNotFoundError:
            raise Exception("unable to find semgrep binary")
        except subprocess.CalledProcessError as e:
            error_message = f"""
An error occurred when running Semgrep.

command: {" ".join(e.cmd)}
status code: {e.returncode}
output: {e.output}
"""
            raise Exception(error_message)
        except json.JSONDecodeError as e:
            raise Exception("unable to parse semgrep JSON output: " + str(e))

    def _format_semgrep_response(self, response, rule=None, targetpath=None):
        """
        Formats the response from Semgrep

        Args:
            response (dict): response from Semgrep
            rule (str, optional): name of rule to format. Defaults to all rules.
            targetpath (str, optional): root directory of scan. Defaults to None.
                Paths in formatted response will be rooted from targetpath.

        Returns:
            dict: formatted response in the form...

            {
                ...
                <rule-name>: [
                    {
                        <path-to-code:line-num>: <dangerous-code>
                        ...
                    },
                    ...
                ],
                ...
            }
        """

        results = defaultdict(list)

        for result in response["results"]:
            rule_name = rule or result["check_id"].split(".")[-1]
            code_snippet = result["extra"]["lines"]
            line = result["start"]["line"]

            file_path = os.path.abspath(result["path"])
            if targetpath:
                file_path = os.path.relpath(file_path, targetpath)

            location = file_path + ":" + str(line)
            code = self.trim_code_snippet(code_snippet)

            results[rule_name].append({
                'location': location,
                'code': code,
                'message': result["extra"]["message"]
            })

        return results

    # Makes sure the matching code to be displayed isn't too long
    def trim_code_snippet(self, code):
        THRESHOLD = 250
        if len(code) > THRESHOLD:
            return code[: THRESHOLD - 10] + '...' + code[len(code) - 10:]
        else:
            return code<|MERGE_RESOLUTION|>--- conflicted
+++ resolved
@@ -5,11 +5,7 @@
 import yara
 from collections import defaultdict
 from pathlib import Path
-<<<<<<< HEAD
-from typing import Iterable, List, Optional, Dict
-=======
 from typing import Iterable, Optional
->>>>>>> 87a57859
 
 from guarddog.analyzer.metadata import get_metadata_detectors
 from guarddog.analyzer.sourcecode import SOURCECODE_RULES
@@ -46,14 +42,8 @@
         # Rules and associated detectors
         self.metadata_detectors = get_metadata_detectors(ecosystem)
 
-<<<<<<< HEAD
-        self.metadata_ruleset = self.metadata_detectors.keys()
-        self.sourcecode_ruleset = [rule["id"] for rule in SOURCECODE_RULES[ecosystem]]
-        self.ioc_ruleset = list(IOC_RULES)
-=======
         self.metadata_ruleset: set[str] = set(self.metadata_detectors.keys())
         self.sourcecode_ruleset: set[str] = set(rule["id"] for rule in SOURCECODE_RULES[ecosystem])
->>>>>>> 87a57859
 
         # Define paths to exclude from sourcecode analysis
         self.exclude = [
