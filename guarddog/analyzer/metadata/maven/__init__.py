--- conflicted
+++ resolved
@@ -1,24 +1,18 @@
 # Maven-specific metadata security rules
 # Currently empty - rules can be added here in the future
 from guarddog.analyzer.metadata.detector import Detector
-<<<<<<< HEAD
 from guarddog.analyzer.metadata.maven.empty_information import MavenEmptyInfoDetector
-=======
 from guarddog.analyzer.metadata.maven.bundled_binary import MavenBundledBinary
 from guarddog.analyzer.metadata.maven.unclaimed_maintainer_email_domain import (
     MavenUnclaimedMaintainerEmailDomainDetector,
 )
->>>>>>> baa27064
 
 MAVEN_METADATA_RULES: dict[str, Detector] = {}
 
 classes = [
-<<<<<<< HEAD
     MavenEmptyInfoDetector,
-=======
     MavenBundledBinary,
     MavenUnclaimedMaintainerEmailDomainDetector,
->>>>>>> baa27064
 ]
 
 for detectorClass in classes:
