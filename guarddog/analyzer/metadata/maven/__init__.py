--- conflicted
+++ resolved
@@ -1,19 +1,7 @@
-<<<<<<< HEAD
-
-from guarddog.analyzer.metadata.detector import Detector
-from guarddog.analyzer.metadata.maven.deceptive_author import MavenDeceptiveAuthor
-
-MAVEN_METADATA_RULES: dict[str, Detector] = {}
-
-classes = [
-    MavenDeceptiveAuthor,
-]
-
-=======
 # Maven-specific metadata security rules
-# Currently empty - rules can be added here in the future
 from guarddog.analyzer.metadata.detector import Detector
 from guarddog.analyzer.metadata.maven.bundled_binary import MavenBundledBinary
+from guarddog.analyzer.metadata.maven.deceptive_author import MavenDeceptiveAuthor
 from guarddog.analyzer.metadata.maven.unclaimed_maintainer_email_domain import (
     MavenUnclaimedMaintainerEmailDomainDetector,
 )
@@ -22,10 +10,10 @@
 
 classes = [
     MavenBundledBinary,
+    MavenDeceptiveAuthor,
     MavenUnclaimedMaintainerEmailDomainDetector,
 ]
 
->>>>>>> cb65ac2a
 for detectorClass in classes:
     detectorInstance = detectorClass()  # type: ignore
     MAVEN_METADATA_RULES[detectorInstance.get_name()] = detectorInstance