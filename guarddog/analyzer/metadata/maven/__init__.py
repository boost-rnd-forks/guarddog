# Maven-specific metadata security rules
<<<<<<< HEAD
from typing import Type
from guarddog.analyzer.metadata.detector import Detector
from .repository_integrity_mismatch import MavenIntegrityMismatchDetector

MAVEN_METADATA_RULES: dict[str, Detector] = {}

classes: list[Type[Detector]] = [
    MavenIntegrityMismatchDetector,
=======
from guarddog.analyzer.metadata.detector import Detector
from guarddog.analyzer.metadata.maven.bundled_binary import MavenBundledBinary
from guarddog.analyzer.metadata.maven.deceptive_author import MavenDeceptiveAuthor
from guarddog.analyzer.metadata.maven.release_zero import MavenReleaseZeroDetector
from guarddog.analyzer.metadata.maven.unclaimed_maintainer_email_domain import (
    MavenUnclaimedMaintainerEmailDomainDetector,
)

MAVEN_METADATA_RULES: dict[str, Detector] = {}

classes = [
    MavenBundledBinary,
    MavenDeceptiveAuthor,
    MavenReleaseZeroDetector,
    MavenUnclaimedMaintainerEmailDomainDetector,
>>>>>>> ac66685e
]

for detectorClass in classes:
    detectorInstance = detectorClass()  # type: ignore
    MAVEN_METADATA_RULES[detectorInstance.get_name()] = detectorInstance<|MERGE_RESOLUTION|>--- conflicted
+++ resolved
@@ -1,14 +1,5 @@
 # Maven-specific metadata security rules
-<<<<<<< HEAD
 from typing import Type
-from guarddog.analyzer.metadata.detector import Detector
-from .repository_integrity_mismatch import MavenIntegrityMismatchDetector
-
-MAVEN_METADATA_RULES: dict[str, Detector] = {}
-
-classes: list[Type[Detector]] = [
-    MavenIntegrityMismatchDetector,
-=======
 from guarddog.analyzer.metadata.detector import Detector
 from guarddog.analyzer.metadata.maven.bundled_binary import MavenBundledBinary
 from guarddog.analyzer.metadata.maven.deceptive_author import MavenDeceptiveAuthor
@@ -16,15 +7,16 @@
 from guarddog.analyzer.metadata.maven.unclaimed_maintainer_email_domain import (
     MavenUnclaimedMaintainerEmailDomainDetector,
 )
+from .repository_integrity_mismatch import MavenIntegrityMismatchDetector
 
 MAVEN_METADATA_RULES: dict[str, Detector] = {}
 
-classes = [
+classes: list[Type[Detector]] = [
     MavenBundledBinary,
     MavenDeceptiveAuthor,
     MavenReleaseZeroDetector,
     MavenUnclaimedMaintainerEmailDomainDetector,
->>>>>>> ac66685e
+    MavenIntegrityMismatchDetector,
 ]
 
 for detectorClass in classes:
