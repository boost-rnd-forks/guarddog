# Maven-specific metadata security rules
# Currently empty - rules can be added here in the future
from guarddog.analyzer.metadata.detector import Detector
<<<<<<< HEAD
from guarddog.analyzer.metadata.maven.bundled_binary import MavenBundledBinary
=======
from guarddog.analyzer.metadata.maven.unclaimed_maintainer_email_domain import (
    MavenUnclaimedMaintainerEmailDomainDetector,
)
>>>>>>> cbb9af8f

MAVEN_METADATA_RULES: dict[str, Detector] = {}

classes = [
<<<<<<< HEAD
    MavenBundledBinary,
=======
    MavenUnclaimedMaintainerEmailDomainDetector,
>>>>>>> cbb9af8f
]

for detectorClass in classes:
    detectorInstance = detectorClass()  # type: ignore
    MAVEN_METADATA_RULES[detectorInstance.get_name()] = detectorInstance<|MERGE_RESOLUTION|>--- conflicted
+++ resolved
@@ -1,22 +1,16 @@
 # Maven-specific metadata security rules
 # Currently empty - rules can be added here in the future
 from guarddog.analyzer.metadata.detector import Detector
-<<<<<<< HEAD
 from guarddog.analyzer.metadata.maven.bundled_binary import MavenBundledBinary
-=======
 from guarddog.analyzer.metadata.maven.unclaimed_maintainer_email_domain import (
     MavenUnclaimedMaintainerEmailDomainDetector,
 )
->>>>>>> cbb9af8f
 
 MAVEN_METADATA_RULES: dict[str, Detector] = {}
 
 classes = [
-<<<<<<< HEAD
     MavenBundledBinary,
-=======
     MavenUnclaimedMaintainerEmailDomainDetector,
->>>>>>> cbb9af8f
 ]
 
 for detectorClass in classes:
