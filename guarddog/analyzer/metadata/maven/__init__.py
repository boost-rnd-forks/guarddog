--- conflicted
+++ resolved
@@ -1,19 +1,8 @@
 # Maven-specific metadata security rules
-<<<<<<< HEAD
-
-from guarddog.analyzer.metadata.detector import Detector
-from guarddog.analyzer.metadata.maven.release_zero import MavenReleaseZeroDetector
-
-MAVEN_METADATA_RULES: dict[str, Detector] = {}
-
-classes = [
-    MavenReleaseZeroDetector,
-]
-
-=======
 from guarddog.analyzer.metadata.detector import Detector
 from guarddog.analyzer.metadata.maven.bundled_binary import MavenBundledBinary
 from guarddog.analyzer.metadata.maven.deceptive_author import MavenDeceptiveAuthor
+from guarddog.analyzer.metadata.maven.release_zero import MavenReleaseZeroDetector
 from guarddog.analyzer.metadata.maven.unclaimed_maintainer_email_domain import (
     MavenUnclaimedMaintainerEmailDomainDetector,
 )
@@ -23,10 +12,10 @@
 classes = [
     MavenBundledBinary,
     MavenDeceptiveAuthor,
+    MavenReleaseZeroDetector,
     MavenUnclaimedMaintainerEmailDomainDetector,
 ]
 
->>>>>>> 680ed96e
 for detectorClass in classes:
     detectorInstance = detectorClass()  # type: ignore
     MAVEN_METADATA_RULES[detectorInstance.get_name()] = detectorInstance