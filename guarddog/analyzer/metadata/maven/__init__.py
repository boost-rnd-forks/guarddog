# Maven-specific metadata security rules
<<<<<<< HEAD

from guarddog.analyzer.metadata.maven.typosquatting import MavenTyposquatDetector
=======
>>>>>>> ac66685e
from guarddog.analyzer.metadata.detector import Detector
from guarddog.analyzer.metadata.maven.bundled_binary import MavenBundledBinary
from guarddog.analyzer.metadata.maven.deceptive_author import MavenDeceptiveAuthor
from guarddog.analyzer.metadata.maven.release_zero import MavenReleaseZeroDetector
from guarddog.analyzer.metadata.maven.unclaimed_maintainer_email_domain import (
    MavenUnclaimedMaintainerEmailDomainDetector,
)

MAVEN_METADATA_RULES: dict[str, Detector] = {}

classes = [
    MavenBundledBinary,
    MavenDeceptiveAuthor,
    MavenReleaseZeroDetector,
    MavenUnclaimedMaintainerEmailDomainDetector,
]

<<<<<<< HEAD

MAVEN_METADATA_RULES: dict[str, Detector] = {}

classes = [
    MavenTyposquatDetector,
]

=======
>>>>>>> ac66685e
for detectorClass in classes:
    detectorInstance = detectorClass()  # type: ignore
    MAVEN_METADATA_RULES[detectorInstance.get_name()] = detectorInstance<|MERGE_RESOLUTION|>--- conflicted
+++ resolved
@@ -1,16 +1,14 @@
 # Maven-specific metadata security rules
-<<<<<<< HEAD
 
-from guarddog.analyzer.metadata.maven.typosquatting import MavenTyposquatDetector
-=======
->>>>>>> ac66685e
 from guarddog.analyzer.metadata.detector import Detector
 from guarddog.analyzer.metadata.maven.bundled_binary import MavenBundledBinary
 from guarddog.analyzer.metadata.maven.deceptive_author import MavenDeceptiveAuthor
 from guarddog.analyzer.metadata.maven.release_zero import MavenReleaseZeroDetector
+from guarddog.analyzer.metadata.maven.typosquatting import MavenTyposquatDetector
 from guarddog.analyzer.metadata.maven.unclaimed_maintainer_email_domain import (
     MavenUnclaimedMaintainerEmailDomainDetector,
 )
+
 
 MAVEN_METADATA_RULES: dict[str, Detector] = {}
 
@@ -18,19 +16,10 @@
     MavenBundledBinary,
     MavenDeceptiveAuthor,
     MavenReleaseZeroDetector,
+    MavenTyposquatDetector,
     MavenUnclaimedMaintainerEmailDomainDetector,
 ]
 
-<<<<<<< HEAD
-
-MAVEN_METADATA_RULES: dict[str, Detector] = {}
-
-classes = [
-    MavenTyposquatDetector,
-]
-
-=======
->>>>>>> ac66685e
 for detectorClass in classes:
     detectorInstance = detectorClass()  # type: ignore
     MAVEN_METADATA_RULES[detectorInstance.get_name()] = detectorInstance