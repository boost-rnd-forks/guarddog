--- conflicted
+++ resolved
@@ -8,13 +8,9 @@
 
 MAVEN_METADATA_RULES: dict[str, Detector] = {}
 
-<<<<<<< HEAD
-classes = [
+classes: list[Type[Detector]] = [
     MavenUnclaimedMaintainerEmailDomainDetector,
 ]
-=======
-classes: list[Type[Detector]] = []
->>>>>>> 355315ab
 
 for detectorClass in classes:
     detectorInstance = detectorClass()  # type: ignore
