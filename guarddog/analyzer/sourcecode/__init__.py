--- conflicted
+++ resolved
@@ -10,14 +10,6 @@
 
 current_dir = pathlib.Path(__file__).parent.resolve()
 
-<<<<<<< HEAD
-SOURCECODE_RULES = {
-    ECOSYSTEM.PYPI: list(),
-    ECOSYSTEM.NPM: list(),
-    ECOSYSTEM.GO: list(),
-}  # type: dict[ECOSYSTEM, list[dict]]
-=======
->>>>>>> b228c663
 
 # These data class aim to reduce the spreading of the logic
 # Instead of using the a dict as a structure and parse it difffently depending on the type
@@ -83,14 +75,9 @@
                     case "python":
                         ecosystem = ECOSYSTEM.PYPI
                     case "javascript" | "typescript" | "json":
-<<<<<<< HEAD
-                        if rule not in SOURCECODE_RULES[ECOSYSTEM.NPM]:
-                            SOURCECODE_RULES[ECOSYSTEM.NPM].append(rule)
+                        ecosystem = ECOSYSTEM.NPM
                     case "go":
-                        if rule not in SOURCECODE_RULES[ECOSYSTEM.GO]:
-                            SOURCECODE_RULES[ECOSYSTEM.GO].append(rule)
-=======
-                        ecosystem = ECOSYSTEM.NPM
+                        ecosystem = ECOSYSTEM.GO
                     case _:
                         continue
 
@@ -118,5 +105,4 @@
 # all yar files placed in the sourcecode directory are loaded as YARA rules
 # refer to README.md for more information
 for file_name in yara_rule_file_names:
-    SOURCECODE_RULES.append(YaraRule(id=pathlib.Path(file_name).stem, file=file_name))
->>>>>>> b228c663
+    SOURCECODE_RULES.append(YaraRule(id=pathlib.Path(file_name).stem, file=file_name))