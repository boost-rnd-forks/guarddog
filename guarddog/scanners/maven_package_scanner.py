import logging
import os
import subprocess
import typing
import xml.etree.ElementTree as ET
import requests
import filecmp
import zipfile
import shutil
<<<<<<< HEAD
from datetime import datetime
=======
from urllib.parse import urlparse
>>>>>>> 355315ab

from guarddog.analyzer.analyzer import Analyzer
from guarddog.ecosystems import ECOSYSTEM
from guarddog.scanners.scanner import PackageScanner

log = logging.getLogger("guarddog")

MAVEN_CENTRAL_BASE_URL = "https://repo1.maven.org/maven2"
<<<<<<< HEAD
=======
TRUSTED_DOMAINS = {"repo1.maven.org", "search.maven.org"}
>>>>>>> 355315ab
CFR_JAR_PATH = os.environ.get(
    "CFR_JAR_PATH",
    os.path.abspath(os.path.join(os.path.dirname(__file__), "../../../cfr-0.152.jar")),
)


class MavenPackageScanner(PackageScanner):
    def __init__(self) -> None:
        super().__init__(Analyzer(ECOSYSTEM.MAVEN))

    def download_and_get_package_info(
        self, directory: str, package_name: str, version=None
    ) -> typing.Tuple[dict, str]:
        """
        Downloads the package from Maven Central (.jar)
        Downloads the corresponding pom file
        Decompressed the .jar
        Decompile the .jar
        Args:
            * `package_name` (str): group_id:artifact_id of the package on Maven
            * `version` (str): version of the package
            * `directory` (str): name of the dir to host the package. Created if does not exist
        Returns:
            * package_info (dict): necessary metadata for analysis
                - `path` (str): path to the local package:
                    - pom.xml
                    - decompressed/decompressed_jar
                    - decompiled/decompiled_java_files
            * path to the decompiled sourcecode
        """
<<<<<<< HEAD
=======
        if version is None:
            raise ValueError("Version must be specified for Maven packages")
>>>>>>> 355315ab
        try:
            group_id, artifact_id = package_name.split(":")
        except ValueError:
            raise Exception(
                f"Invalid package format: '{package_name}'. Expected 'groupId:artifactId'"
            )
<<<<<<< HEAD
        if version is None:
            latest_version, _ = self.get_latest_maven_version(group_id, artifact_id)
            if latest_version is None:
                raise ValueError(
                    "Version must be specified for Maven packages. Could not find latest version"
                )
            else:
                version = latest_version
                log.debug("No version specified")
                log.debug(f"-->Using version {version} of {package_name}")
=======
>>>>>>> 355315ab
        if not directory:
            directory = artifact_id

        jar_path, pom_path = self.download_package(
            group_id, artifact_id, directory, version
        )

        # decompress jar
        decompressed_path: str = ""
        if jar_path.endswith(".jar"):
            log.debug(f"Extracting {jar_path} into {directory}...")
            decompressed_path = os.path.join(directory, "decompressed")
            self.extract_jar(jar_path, decompressed_path)
        else:
            log.debug(f"Could not extract {jar_path}")
        if (
            os.path.exists(decompressed_path)
            and os.path.isdir(decompressed_path)
            and len(os.listdir(decompressed_path)) > 0
        ):
            log.debug(f"Successfully extracted jar in {decompressed_path}.")
        else:
            log.error(f"The project could not be extracted from {jar_path}")

        # decompile jar
        decompiled_path: str = os.path.join(directory, "decompiled")
        self.decompile_jar(jar_path, decompiled_path)

        # diff between retrieved and decompressed pom
        jar_pom: tuple[bool, str] | None = self.diff_pom(
            decompressed_path, group_id, artifact_id, pom_path
        )
        if jar_pom:
            same, pom_jar_path = jar_pom
            if same:
                log.debug("Same pom.xml in Maven and decompressed project!")
            else:
                log.warning("The 2 found pom.xml for the project differ.")
                log.warning(f"\t -pom retrieved from Maven: {pom_path}")
                log.warning(f"\t -pom found in decompressed package: {pom_jar_path}")
                pom_path = pom_jar_path
        # move pom file in decompiled project for source code analysis
        shutil.move(pom_path, decompiled_path)
        pom_path = os.path.join(decompiled_path, "pom.xml")

        # package_info
        package_info: dict = self.get_package_info(
            pom_path, decompressed_path, decompiled_path, group_id, artifact_id, version
        )
        log.debug(f"Package info: {package_info}")
        return package_info, decompiled_path

    def download_package(
        self, group_id: str, artifact_id: str, directory: str, version: str
    ) -> tuple[str, str]:
        """
        Downloads the Maven package .jar and pom for the specified version
        in directory
        Args:
            * `package_name` (str): group_id:artifact_id of the package on Maven
            * `version` (str): version of the package
            * `directory` (str): name of the dir to host the package. Created if does not exist
        Returns:
            Paths of the downloaded jar file and the corresponding downloaded pom.xml
        """

        group_path = group_id.replace(".", "/")

        # urls to download pom and jar
        base_url = f"{MAVEN_CENTRAL_BASE_URL}/{group_path}/{artifact_id}/{version}"
        jar_url = f"{base_url}/{artifact_id}-{version}.jar"
        pom_url = f"{base_url}/{artifact_id}-{version}.pom"

        # destination files
        log.debug(f"Downloading package in {directory} ")
        os.makedirs(directory, exist_ok=True)
        jar_path = os.path.join(directory, f"{artifact_id}-{version}.jar")
        pom_path = os.path.join(directory, "pom.xml")

<<<<<<< HEAD
        # We could also use the dowload_decompressed method from scanner.py
        try:
            for url, path in [(jar_url, jar_path), (pom_url, pom_path)]:
                r = requests.get(url, stream=True, timeout=10, verify=True)
=======
        # We could also use the download_decompressed method from scanner.py
        try:
            for url, path in [(jar_url, jar_path), (pom_url, pom_path)]:
                # verify=True ensures SSL certificate validation
                r = requests.get(url, stream=True, timeout=10, verify=True)
                final_url = r.url
                parsed = urlparse(final_url)
                if parsed.hostname not in TRUSTED_DOMAINS:
                    raise ValueError(
                        f"Unsafe redirect detected: {final_url} not in trusted domains"
                    )

>>>>>>> 355315ab
                if r.status_code != 200:
                    raise Exception(
                        f"Failed to download Maven package from {url} (status {r.status_code})"
                    )
                with open(path, "wb") as f:
                    for chunk in r.iter_content(chunk_size=8192):
                        f.write(chunk)

            log.debug(f"Downloaded JAR to: {jar_path}")
            log.debug(f"Downloaded POM to: {pom_path}")
            return jar_path, pom_path

        except Exception as e:
            raise Exception(f"Error retrieving Maven package: {e}")

    def extract_jar(self, jar_path: str, output_dir: str):
        """
        Extract a jar archive file with zipfile
        - `jar_path` (str): path to the jar to extract
        - `output_dir` (str): directory to decompress the jar to
        """
        with zipfile.ZipFile(jar_path, "r") as jar:
            log.debug("Extracting jar package...")
            output_dir_abs = os.path.abspath(output_dir)
            for file in jar.namelist():
<<<<<<< HEAD
                safe_path = os.path.abspath(os.path.join(output_dir, file))
                if not safe_path.startswith(output_dir_abs):
=======
                # resolve paths and removes ../
                safe_path = os.path.abspath(os.path.join(output_dir, file))
                # ensure safe_path in the output dir
                if os.path.commonpath([output_dir_abs, safe_path]) != output_dir_abs:
>>>>>>> 355315ab
                    log.warning(f"Skipping potentially unsafe file: {file}")
                    continue
                if file.endswith("/"):  # It's a directory
                    os.makedirs(safe_path, exist_ok=True)
                    continue
                os.makedirs(os.path.dirname(safe_path), exist_ok=True)
                with open(safe_path, "wb") as f:
                    f.write(jar.read(file))
        log.debug(f"extracted to {output_dir}")

    def find_pom(self, path: str, groupId: str, artifactId: str) -> str | None:
        """
        Finds the pom.xml in the package at `path` if exists
        """
        pom_dir = os.path.join(path, "META-INF", "maven", groupId, artifactId)
        if not os.path.isdir(pom_dir):
            log.warning(f"Directory {pom_dir} does not exist. Cannot look for pom.xml.")
            return None
        log.debug(f"Looking for pom.xml in {os.listdir(pom_dir)}")
        pom_path = os.path.join(pom_dir, "pom.xml")
        if os.path.isfile(pom_path):
            log.debug(f"Found pom.xml in decompressed project: {pom_path}")
            return pom_path
        else:
            log.warning(f"No pom.xml found at {pom_path}")
            return None

    def diff_pom(
        self, path: str, groupId: str, artifactId: str, pom_path: str
    ) -> tuple[bool, str] | None:
        """
        Args
            - `path` (str): path to the decompressed project
            - `groupId` (str): groupid of the package
            - `artifactId` (str): artifact id of the package
            - `pom_path` (str): pom.xml path to compare the project pom to

        Compare both poms and returns a bool
        Returns:
            - True if same poms
            - False if not
            - If pom found, returns the pom path
        """
        if not os.path.exists(pom_path):
            return None
        jar_pom = self.find_pom(path, groupId, artifactId)
        if jar_pom:
            return filecmp.cmp(jar_pom, pom_path), jar_pom
        else:
            return None

<<<<<<< HEAD
    def decompile_jar(self, jar_path: str, dest_path: str):
        """
        Decompiles the .jar file using CFR decompiler.
        Args:
            - `jar_path` (str): path of the .jar to decompile
            - `dest_path` (str): path of the destination folder
            to store the resulting .class files
        """
        if not os.path.isfile(jar_path):
            raise FileNotFoundError(f"JAR file not found: {jar_path}")
        if not os.path.isfile(CFR_JAR_PATH):
            raise FileNotFoundError(f"CFR jar file not found: {CFR_JAR_PATH}")

        os.makedirs(dest_path, exist_ok=True)

        command = [
            "java",
            "-jar",
            CFR_JAR_PATH,
            jar_path,
            "--outputdir",
            dest_path,
            "--silent",
            "true",
        ]

        try:
            subprocess.run(command, check=True)
            log.debug(f"Decompiled JAR written to: {os.path.abspath(dest_path)}")
        except subprocess.CalledProcessError as e:
            log.error(f"Error running CFR: {e}")

    def get_package_info(
        self,
        pom_path: str,
        decompressed_path: str,
        decompiled_path: str,
        group_id: str,
        artifact_id: str,
        version: str,
    ) -> dict:
        """
        Returns a dict with package info from args and retrieved from parsing pom.xml
        "info"
            - "groupid"
            - "artifactid"
            - "version"
            - "email": list[str]
        "path"
            - "pom_path"
            - "decompressed_path"
            - "decompiled_path"
        """
        emails = []
        log.debug(f"Parsing pom {pom_path}")
        if not os.path.isfile(pom_path):
            log.warning(f"WARNING: {pom_path} does not exist.")
        try:
            tree = ET.parse(pom_path)
            root = tree.getroot()

            # Detect namespace if present
            namespace = ""
            if "}" in root.tag:
                namespace = root.tag.split("}")[0].strip("{")
            ns = {"mvn": namespace} if namespace else {}

            for dev in root.findall(".//mvn:developer", ns):
                email = dev.find("mvn:email", ns)
                if email is not None and email.text:
                    emails.append(email.text.strip())
            if not emails:
                log.debug("No email found in the pom.")

        except ET.ParseError as e:
            log.warning(f"Failed to parse POM: {pom_path}, error: {e}")
        except Exception as e:
            log.warning(f"Unexpected error parsing POM: {e}")

        latest_release, latest_release_date = self.get_latest_maven_version(
            group_id, artifact_id
        )

        return {
            "info": {
                "groupid": group_id,
                "artifactid": artifact_id,
                "version": version,
                "email": emails,
                "latest_release": latest_release,
                "latest_release_date": latest_release_date,
            },
            "path": {
                "pom_path": pom_path,
                "decompressed_path": decompressed_path,
                "decompiled_path": decompiled_path,
            },
        }

    def get_latest_maven_version(self, group_id: str, artifact_id: str):
        """
        Fetches the latest release of the project and the release date
        from https://search.maven.org/solrsearch/select
        Returns
            - latest-version: str
            - release-date: datetime
        """
        url = "https://search.maven.org/solrsearch/select"
        params = {
            "q": f'g:"{group_id}" AND a:"{artifact_id}"',
            "rows": "1",
            "wt": "json",
        }

        response = requests.get(url, params=params)
        if response.status_code == 200:
            data = response.json()
            docs = data.get("response", {}).get("docs", [])
            if docs:
                latest_version = docs[0].get("latestVersion")
                timestamp = docs[0].get("timestamp")
                if latest_version and timestamp:
                    release_date = datetime.fromtimestamp(timestamp / 1000)
                    return latest_version, release_date

        return None, None
=======
    def is_safe_path(self, path: str) -> bool:
        """Basic path safety check to avoid traversal or injection."""
        return os.path.isabs(path) or not (".." in path or path.startswith(("/", "\\")))

    def is_jar_file(self, path: str) -> bool:
        return path.endswith(".jar") and os.path.isfile(path)

    def decompile_jar(self, jar_path: str, dest_path: str):
        """
        Decompiles the .jar file using CFR decompiler.
        Args:
            - `jar_path` (str): path of the .jar to decompile
            - `dest_path` (str): path of the destination folder
            to store the resulting .class files
        """
        if not self.is_safe_path(jar_path) or not self.is_jar_file(jar_path):
            raise ValueError(f"Invalid JAR path: {jar_path}")
        if not os.path.isfile(CFR_JAR_PATH):
            raise FileNotFoundError(f"CFR jar file not found: {CFR_JAR_PATH}")
        if not self.is_safe_path(dest_path):
            raise ValueError(f"Invalid destination path: {dest_path}")

        os.makedirs(dest_path, exist_ok=True)

        command = [
            "java",
            "-jar",
            CFR_JAR_PATH,
            jar_path,
            "--outputdir",
            dest_path,
            "--silent",
            "true",
        ]

        try:
            subprocess.run(command, check=True)
            log.debug(f"Decompiled JAR written to: {os.path.abspath(dest_path)}")
        except subprocess.CalledProcessError as e:
            log.error(f"Error running CFR: {e}")

    def get_package_info(
        self,
        pom_path: str,
        decompressed_path: str,
        decompiled_path: str,
        group_id: str,
        artifact_id: str,
        version: str,
    ) -> dict:
        """
        Returns a dict with package info from args and retrieved from parsing pom.xml
        "info"
            - "groupid"
            - "artifactid"
            - "version"
            - "email": list[str]
        "path"
            - "pom_path"
            - "decompressed_path"
            - "decompiled_path"
        """
        emails = []
        log.debug(f"Parsing pom {pom_path}")
        if not os.path.isfile(pom_path):
            log.warning(f"WARNING: {pom_path} does not exist.")
        try:
            tree = ET.parse(pom_path)
            root = tree.getroot()

            # Detect namespace if present
            namespace = ""
            if "}" in root.tag:
                namespace = root.tag.split("}")[0].strip("{")
            ns = {"mvn": namespace} if namespace else {}

            for dev in root.findall(".//mvn:developer", ns):
                email = dev.find("mvn:email", ns)
                if email is not None and email.text:
                    emails.append(email.text.strip())
            if not emails:
                log.debug("No email found in the pom.")

        except ET.ParseError as e:
            log.warning(f"Failed to parse POM: {pom_path}, error: {e}")
        except Exception as e:
            log.warning(f"Unexpected error parsing POM: {e}")

        return {
            "info": {
                "groupid": group_id,
                "artifactid": artifact_id,
                "version": version,
                "email": emails,
            },
            "path": {
                "pom_path": pom_path,
                "decompressed_path": decompressed_path,
                "decompiled_path": decompiled_path,
            },
        }
>>>>>>> 355315ab
<|MERGE_RESOLUTION|>--- conflicted
+++ resolved
@@ -7,11 +7,8 @@
 import filecmp
 import zipfile
 import shutil
-<<<<<<< HEAD
 from datetime import datetime
-=======
 from urllib.parse import urlparse
->>>>>>> 355315ab
 
 from guarddog.analyzer.analyzer import Analyzer
 from guarddog.ecosystems import ECOSYSTEM
@@ -20,10 +17,7 @@
 log = logging.getLogger("guarddog")
 
 MAVEN_CENTRAL_BASE_URL = "https://repo1.maven.org/maven2"
-<<<<<<< HEAD
-=======
 TRUSTED_DOMAINS = {"repo1.maven.org", "search.maven.org"}
->>>>>>> 355315ab
 CFR_JAR_PATH = os.environ.get(
     "CFR_JAR_PATH",
     os.path.abspath(os.path.join(os.path.dirname(__file__), "../../../cfr-0.152.jar")),
@@ -54,18 +48,12 @@
                     - decompiled/decompiled_java_files
             * path to the decompiled sourcecode
         """
-<<<<<<< HEAD
-=======
-        if version is None:
-            raise ValueError("Version must be specified for Maven packages")
->>>>>>> 355315ab
         try:
             group_id, artifact_id = package_name.split(":")
         except ValueError:
             raise Exception(
                 f"Invalid package format: '{package_name}'. Expected 'groupId:artifactId'"
             )
-<<<<<<< HEAD
         if version is None:
             latest_version, _ = self.get_latest_maven_version(group_id, artifact_id)
             if latest_version is None:
@@ -76,8 +64,7 @@
                 version = latest_version
                 log.debug("No version specified")
                 log.debug(f"-->Using version {version} of {package_name}")
-=======
->>>>>>> 355315ab
+                
         if not directory:
             directory = artifact_id
 
@@ -157,12 +144,6 @@
         jar_path = os.path.join(directory, f"{artifact_id}-{version}.jar")
         pom_path = os.path.join(directory, "pom.xml")
 
-<<<<<<< HEAD
-        # We could also use the dowload_decompressed method from scanner.py
-        try:
-            for url, path in [(jar_url, jar_path), (pom_url, pom_path)]:
-                r = requests.get(url, stream=True, timeout=10, verify=True)
-=======
         # We could also use the download_decompressed method from scanner.py
         try:
             for url, path in [(jar_url, jar_path), (pom_url, pom_path)]:
@@ -175,7 +156,6 @@
                         f"Unsafe redirect detected: {final_url} not in trusted domains"
                     )
 
->>>>>>> 355315ab
                 if r.status_code != 200:
                     raise Exception(
                         f"Failed to download Maven package from {url} (status {r.status_code})"
@@ -201,15 +181,10 @@
             log.debug("Extracting jar package...")
             output_dir_abs = os.path.abspath(output_dir)
             for file in jar.namelist():
-<<<<<<< HEAD
-                safe_path = os.path.abspath(os.path.join(output_dir, file))
-                if not safe_path.startswith(output_dir_abs):
-=======
                 # resolve paths and removes ../
                 safe_path = os.path.abspath(os.path.join(output_dir, file))
                 # ensure safe_path in the output dir
                 if os.path.commonpath([output_dir_abs, safe_path]) != output_dir_abs:
->>>>>>> 355315ab
                     log.warning(f"Skipping potentially unsafe file: {file}")
                     continue
                 if file.endswith("/"):  # It's a directory
@@ -261,106 +236,6 @@
         else:
             return None
 
-<<<<<<< HEAD
-    def decompile_jar(self, jar_path: str, dest_path: str):
-        """
-        Decompiles the .jar file using CFR decompiler.
-        Args:
-            - `jar_path` (str): path of the .jar to decompile
-            - `dest_path` (str): path of the destination folder
-            to store the resulting .class files
-        """
-        if not os.path.isfile(jar_path):
-            raise FileNotFoundError(f"JAR file not found: {jar_path}")
-        if not os.path.isfile(CFR_JAR_PATH):
-            raise FileNotFoundError(f"CFR jar file not found: {CFR_JAR_PATH}")
-
-        os.makedirs(dest_path, exist_ok=True)
-
-        command = [
-            "java",
-            "-jar",
-            CFR_JAR_PATH,
-            jar_path,
-            "--outputdir",
-            dest_path,
-            "--silent",
-            "true",
-        ]
-
-        try:
-            subprocess.run(command, check=True)
-            log.debug(f"Decompiled JAR written to: {os.path.abspath(dest_path)}")
-        except subprocess.CalledProcessError as e:
-            log.error(f"Error running CFR: {e}")
-
-    def get_package_info(
-        self,
-        pom_path: str,
-        decompressed_path: str,
-        decompiled_path: str,
-        group_id: str,
-        artifact_id: str,
-        version: str,
-    ) -> dict:
-        """
-        Returns a dict with package info from args and retrieved from parsing pom.xml
-        "info"
-            - "groupid"
-            - "artifactid"
-            - "version"
-            - "email": list[str]
-        "path"
-            - "pom_path"
-            - "decompressed_path"
-            - "decompiled_path"
-        """
-        emails = []
-        log.debug(f"Parsing pom {pom_path}")
-        if not os.path.isfile(pom_path):
-            log.warning(f"WARNING: {pom_path} does not exist.")
-        try:
-            tree = ET.parse(pom_path)
-            root = tree.getroot()
-
-            # Detect namespace if present
-            namespace = ""
-            if "}" in root.tag:
-                namespace = root.tag.split("}")[0].strip("{")
-            ns = {"mvn": namespace} if namespace else {}
-
-            for dev in root.findall(".//mvn:developer", ns):
-                email = dev.find("mvn:email", ns)
-                if email is not None and email.text:
-                    emails.append(email.text.strip())
-            if not emails:
-                log.debug("No email found in the pom.")
-
-        except ET.ParseError as e:
-            log.warning(f"Failed to parse POM: {pom_path}, error: {e}")
-        except Exception as e:
-            log.warning(f"Unexpected error parsing POM: {e}")
-
-        latest_release, latest_release_date = self.get_latest_maven_version(
-            group_id, artifact_id
-        )
-
-        return {
-            "info": {
-                "groupid": group_id,
-                "artifactid": artifact_id,
-                "version": version,
-                "email": emails,
-                "latest_release": latest_release,
-                "latest_release_date": latest_release_date,
-            },
-            "path": {
-                "pom_path": pom_path,
-                "decompressed_path": decompressed_path,
-                "decompiled_path": decompiled_path,
-            },
-        }
-
     def get_latest_maven_version(self, group_id: str, artifact_id: str):
         """
         Fetches the latest release of the project and the release date
@@ -388,7 +263,7 @@
                     return latest_version, release_date
 
         return None, None
-=======
+      
     def is_safe_path(self, path: str) -> bool:
         """Basic path safety check to avoid traversal or injection."""
         return os.path.isabs(path) or not (".." in path or path.startswith(("/", "\\")))
@@ -489,5 +364,4 @@
                 "decompressed_path": decompressed_path,
                 "decompiled_path": decompiled_path,
             },
-        }
->>>>>>> 355315ab
+        }