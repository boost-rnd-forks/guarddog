import logging
import os
import subprocess
import typing
import xml.etree.ElementTree as ET
import requests
import re
import filecmp
import zipfile
import shutil
from datetime import datetime, timezone
from urllib.parse import urlparse

from guarddog.analyzer.analyzer import Analyzer
from guarddog.ecosystems import ECOSYSTEM
from guarddog.scanners.scanner import PackageScanner

log = logging.getLogger("guarddog")

MAVEN_CENTRAL_BASE_URL = "https://repo1.maven.org/maven2"
TRUSTED_DOMAINS = {"repo1.maven.org", "search.maven.org"}
CFR_JAR_PATH = os.environ.get(
    "CFR_JAR_PATH",
    os.path.abspath(os.path.join(os.path.dirname(__file__), "../../../cfr-0.152.jar")),
)


class MavenPackageScanner(PackageScanner):
    def __init__(self) -> None:
        super().__init__(Analyzer(ECOSYSTEM.MAVEN))

    def download_and_get_package_info(
        self, directory: str, package_name: str, version=None
    ) -> typing.Tuple[dict, str]:
        """
        Downloads the package from Maven Central (.jar)
        Downloads the corresponding pom file
        Decompressed the .jar
        Decompile the .jar
        Args:
            * `package_name` (str): group_id:artifact_id of the package on Maven
            * `version` (str): version of the package
            * `directory` (str): name of the dir to host the package. Created if does not exist
        Returns:
            * package_info (dict): necessary metadata for analysis
                - `path` (str): path to the local package:
                    - pom.xml
                    - decompressed/decompressed_jar
                    - decompiled/decompiled_java_files
            * path to the decompiled sourcecode
        """
        try:
            group_id, artifact_id = package_name.split(":")
        except ValueError:
            raise Exception(
                f"Invalid package format: '{package_name}'. Expected 'groupId:artifactId'"
            )
        if version is None:
            latest_version_info = self.get_latest_maven_version(group_id, artifact_id)
            if latest_version_info is None:
                raise ValueError(
                    "Version must be specified for Maven packages. Could not find latest version"
                )
            else:
                version, release_date = latest_version_info
                log.debug("No version specified")
                log.debug(
                    f"-->Using latest version {version} of {package_name} released on {release_date}."
                )

        if not directory:
            directory = artifact_id

        jar_path, pom_path = self.download_package(
            group_id, artifact_id, directory, version
        )

        # decompress jar
        decompressed_path: str = ""
        if jar_path.endswith(".jar"):
            log.debug(f"Extracting {jar_path} into {directory}...")
            decompressed_path = os.path.join(directory, "decompressed")
            self.extract_jar(jar_path, decompressed_path)
        else:
            log.debug(f"Could not extract {jar_path}")
        if (
            os.path.exists(decompressed_path)
            and os.path.isdir(decompressed_path)
            and len(os.listdir(decompressed_path)) > 0
        ):
            log.debug(f"Successfully extracted jar in {decompressed_path}.")
        else:
            log.error(f"The project could not be extracted from {jar_path}")

        # decompile jar
        decompiled_path: str = os.path.join(directory, "decompiled")
        self.decompile_jar(jar_path, decompiled_path)

        # diff between retrieved and decompressed pom
        jar_pom: tuple[bool, str] | None = self.diff_pom(
            decompressed_path, group_id, artifact_id, pom_path
        )
        if jar_pom:
            same, pom_jar_path = jar_pom
            if same:
                log.debug("Same pom.xml in Maven and decompressed project!")
            else:
                log.warning("The 2 found pom.xml for the project differ.")
                log.warning(f"\t -pom retrieved from Maven: {pom_path}")
                log.warning(f"\t -pom found in decompressed package: {pom_jar_path}")
                pom_path = pom_jar_path
        # move pom file in decompiled project for source code analysis
        shutil.move(pom_path, decompiled_path)
        pom_path = os.path.join(decompiled_path, "pom.xml")

        # package_info
        package_info: dict = self.get_package_info(
            pom_path, decompressed_path, decompiled_path, group_id, artifact_id, version
        )
        log.debug(f"Package info: {package_info}")
        return package_info, decompiled_path

    def download_package(
        self, group_id: str, artifact_id: str, directory: str, version: str
    ) -> tuple[str, str]:
        """
        Downloads the Maven package .jar and pom for the specified version
        in directory
        Args:
            * `package_name` (str): group_id:artifact_id of the package on Maven
            * `version` (str): version of the package
            * `directory` (str): name of the dir to host the package. Created if does not exist
        Returns:
            Paths of the downloaded jar file and the corresponding downloaded pom.xml
        """

        group_path = group_id.replace(".", "/")

        # urls to download pom and jar
        base_url = f"{MAVEN_CENTRAL_BASE_URL}/{group_path}/{artifact_id}/{version}"
        jar_url = f"{base_url}/{artifact_id}-{version}.jar"
        pom_url = f"{base_url}/{artifact_id}-{version}.pom"

        # destination files
        log.debug(f"Downloading package in {directory} ")
        os.makedirs(directory, exist_ok=True)
        jar_path = os.path.join(directory, f"{artifact_id}-{version}.jar")
        pom_path = os.path.join(directory, "pom.xml")

        # We could also use the download_decompressed method from scanner.py
        try:
            for url, path in [(jar_url, jar_path), (pom_url, pom_path)]:
                # verify=True ensures SSL certificate validation
                r = requests.get(url, stream=True, timeout=10, verify=True)
                final_url = r.url
                parsed = urlparse(final_url)
                if parsed.hostname not in TRUSTED_DOMAINS:
                    raise ValueError(
                        f"Unsafe redirect detected: {final_url} not in trusted domains"
                    )

                if r.status_code != 200:
                    raise Exception(
                        f"Failed to download Maven package from {url} (status {r.status_code})"
                    )
                with open(path, "wb") as f:
                    for chunk in r.iter_content(chunk_size=8192):
                        f.write(chunk)

            log.debug(f"Downloaded JAR to: {jar_path}")
            log.debug(f"Downloaded POM to: {pom_path}")
            return jar_path, pom_path

        except Exception as e:
            raise Exception(f"Error retrieving Maven package: {e}")

    def extract_jar(self, jar_path: str, output_dir: str):
        """
        Extract a jar archive file with zipfile
        - `jar_path` (str): path to the jar to extract
        - `output_dir` (str): directory to decompress the jar to
        """
        with zipfile.ZipFile(jar_path, "r") as jar:
            log.debug("Extracting jar package...")
            output_dir_abs = os.path.abspath(output_dir)
            for file in jar.namelist():
                # resolve paths and removes ../
                safe_path = os.path.abspath(os.path.join(output_dir, file))
                # ensure safe_path in the output dir
                if os.path.commonpath([output_dir_abs, safe_path]) != output_dir_abs:
                    log.warning(f"Skipping potentially unsafe file: {file}")
                    continue
                if file.endswith("/"):  # It's a directory
                    os.makedirs(safe_path, exist_ok=True)
                    continue
                os.makedirs(os.path.dirname(safe_path), exist_ok=True)
                with open(safe_path, "wb") as f:
                    f.write(jar.read(file))
        log.debug(f"extracted to {output_dir}")

    def find_pom(self, path: str, groupId: str, artifactId: str) -> str | None:
        """
        Finds the pom.xml in the package at `path` if exists
        """
        pom_dir = os.path.join(path, "META-INF", "maven", groupId, artifactId)
        if not os.path.isdir(pom_dir):
            log.warning(f"Directory {pom_dir} does not exist. Cannot look for pom.xml.")
            return None
        log.debug(f"Looking for pom.xml in {os.listdir(pom_dir)}")
        pom_path = os.path.join(pom_dir, "pom.xml")
        if os.path.isfile(pom_path):
            log.debug(f"Found pom.xml in decompressed project: {pom_path}")
            return pom_path
        else:
            log.warning(f"No pom.xml found at {pom_path}")
            return None

    def diff_pom(
        self, path: str, groupId: str, artifactId: str, pom_path: str
    ) -> tuple[bool, str] | None:
        """
        Args
            - `path` (str): path to the decompressed project
            - `groupId` (str): groupid of the package
            - `artifactId` (str): artifact id of the package
            - `pom_path` (str): pom.xml path to compare the project pom to

        Compare both poms and returns a bool
        Returns:
            - True if same poms
            - False if not
            - If pom found, returns the pom path
        """
        if not os.path.exists(pom_path):
            return None
        jar_pom = self.find_pom(path, groupId, artifactId)
        if jar_pom:
            return filecmp.cmp(jar_pom, pom_path), jar_pom
        else:
            return None

    def get_latest_maven_version(self, group_id: str, artifact_id: str):
        """
        Fetches the latest release of the project and the release date
        from https://search.maven.org/solrsearch/select
        Returns
            - latest-version: str
            - release-date: datetime
        """
        url = "https://search.maven.org/solrsearch/select"
        params = {
            "q": f'g:"{group_id}" AND a:"{artifact_id}"',
            "rows": "1",
            "wt": "json",
        }
        try:
            response = requests.get(url, params=params, timeout=10)
            if response.status_code == 200:
                data = response.json()
                docs = data.get("response", {}).get("docs", [])
                if docs:
                    latest_version = docs[0].get("latestVersion")
                    timestamp = docs[0].get("timestamp")
                    if latest_version and timestamp:
                        release_date = datetime.fromtimestamp(
                            timestamp / 1000, timezone.utc
                        )
                        log.debug(
                            f"Latest release date of {artifact_id}: {release_date}"
                        )
                        return latest_version, release_date
        except requests.exceptions.ConnectionError:
            log.error("Failed to connect to Maven repository.")
        except requests.exceptions.Timeout:
            log.error("Request to Maven repository timed out.")
        except requests.exceptions.RequestException as e:
            log.error(f"An error occurred while fetching Maven data: {e}")
        log.debug(f"No latest release found for {artifact_id}")
        return None, None

    def is_safe_path(self, path: str) -> bool:
        """Basic path safety check to avoid traversal or injection."""
        return os.path.isabs(path) or not (".." in path or path.startswith(("/", "\\")))

    def is_jar_file(self, path: str) -> bool:
        return path.endswith(".jar") and os.path.isfile(path)

    def decompile_jar(self, jar_path: str, dest_path: str):
        """
        Decompiles the .jar file using CFR decompiler.
        Args:
            - `jar_path` (str): path of the .jar to decompile
            - `dest_path` (str): path of the destination folder
            to store the resulting .class files
        """
        if not self.is_safe_path(jar_path) or not self.is_jar_file(jar_path):
            raise ValueError(f"Invalid JAR path: {jar_path}")
        if not os.path.isfile(CFR_JAR_PATH):
            raise FileNotFoundError(f"CFR jar file not found: {CFR_JAR_PATH}")
        if not self.is_safe_path(dest_path):
            raise ValueError(f"Invalid destination path: {dest_path}")

        os.makedirs(dest_path, exist_ok=True)

        command = [
            "java",
            "-jar",
            CFR_JAR_PATH,
            jar_path,
            "--outputdir",
            dest_path,
            "--silent",
            "true",
        ]

        try:
            subprocess.run(command, check=True)
            log.debug(f"Decompiled JAR written to: {os.path.abspath(dest_path)}")
        except subprocess.CalledProcessError as e:
            log.error(f"Error running CFR: {e}")

    def normalize_email(self, email: str) -> str:
        """
        Normalize emails "name ([at]) domain.com"
        into emails "name@domain.com"
        """
        email_with_at = re.sub(
            r"\s*(\(|\[)?\s*at\s*(\)|\])?\s*", "@", email, flags=re.IGNORECASE
        )
        return email_with_at.strip()

    def get_package_info(
        self,
        pom_path: str,
        decompressed_path: str,
        decompiled_path: str,
        group_id: str,
        artifact_id: str,
        version: str,
    ) -> dict:
        """
        Returns a dict with package info from args and retrieved from parsing pom.xml
        "info"
            - "groupid"
            - "artifactid"
            - "version"
            - "email": list[str]
        "path"
            - "pom_path"
            - "decompressed_path"
            - "decompiled_path"
        """
        emails = []
        description = ""
        log.debug(f"Parsing pom {pom_path}")
        if not os.path.isfile(pom_path):
            log.warning(f"WARNING: {pom_path} does not exist.")
        try:
            tree = ET.parse(pom_path)
            root = tree.getroot()

            # Detect namespace if present
            namespace = ""
            if "}" in root.tag:
                namespace = root.tag.split("}")[0].strip("{")
            ns = {"mvn": namespace} if namespace else {}
<<<<<<< HEAD

            # find email
=======
>>>>>>> 7535a80d
            for dev in root.findall(".//mvn:developer", ns):
                email = dev.find("mvn:email", ns)
                if email is not None and email.text:
                    normalized_email: str = self.normalize_email(email.text.strip())
                    emails.append(normalized_email)
            if not emails:
                log.debug("No email found in the pom.")

            # find description
            # Find <description> element
            description_elem = root.find("mvn:description", ns)
            if description_elem is not None and description_elem.text:
                description = description_elem.text.strip()
                log.debug(f"<description> in pom: {description}")
            else:
                log.debug("No description found in pom")

        except ET.ParseError as e:
            log.warning(f"Failed to parse POM: {pom_path}, error: {e}")
        except Exception as e:
            log.warning(f"Unexpected error parsing POM: {e}")
<<<<<<< HEAD
=======

        result = self.get_latest_maven_version(group_id, artifact_id)
        if result is not None:
            latest_release, date = result
        else:
            latest_release, date = "unknown", "unknown"

>>>>>>> 7535a80d
        return {
            "info": {
                "groupid": group_id,
                "artifactid": artifact_id,
                "version": version,
                "latest_version": (latest_release, date),
                "email": emails,
                "description": description,
            },
            "path": {
                "pom_path": pom_path,
                "decompressed_path": decompressed_path,
                "decompiled_path": decompiled_path,
            },
        }<|MERGE_RESOLUTION|>--- conflicted
+++ resolved
@@ -364,11 +364,8 @@
             if "}" in root.tag:
                 namespace = root.tag.split("}")[0].strip("{")
             ns = {"mvn": namespace} if namespace else {}
-<<<<<<< HEAD
 
             # find email
-=======
->>>>>>> 7535a80d
             for dev in root.findall(".//mvn:developer", ns):
                 email = dev.find("mvn:email", ns)
                 if email is not None and email.text:
@@ -390,8 +387,6 @@
             log.warning(f"Failed to parse POM: {pom_path}, error: {e}")
         except Exception as e:
             log.warning(f"Unexpected error parsing POM: {e}")
-<<<<<<< HEAD
-=======
 
         result = self.get_latest_maven_version(group_id, artifact_id)
         if result is not None:
@@ -399,7 +394,6 @@
         else:
             latest_release, date = "unknown", "unknown"
 
->>>>>>> 7535a80d
         return {
             "info": {
                 "groupid": group_id,
