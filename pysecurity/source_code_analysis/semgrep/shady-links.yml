# TODO: Detects these links well, but lots of legitimate packages seem to use these domain extensions
rules:
  - id: shady-links
<<<<<<< HEAD
    patterns: 
      - pattern: "$LINK"
      - metavariable-pattern:
          metavariable: $LINK
          patterns:
            - pattern-either:
                - pattern-regex: .*bit\.ly.*
                - pattern-regex: http[s]?:\/\/.*\.(link|xyz|tk|ml|ga|cf|gq|pw|top|club|mw|bd|ke|am|sbs|date|quest|cd|bid|cd|ws|icu|cam|uno|email|stream)[\/]?
=======
    patterns:
      - pattern: "..."
      # Semgrep not robust enough to ignore comments in lists
      - pattern-not-regex: \# .* 
      - pattern-either:
        - pattern-regex: (http[s]?:\/\/bit\.ly.*)
        - pattern-regex: (http[s]?:\/\/.*\.(link|xyz|tk|ml|ga|cf|gq|pw|top|club|mw|bd|ke|am|sbs|date|quest|cd|bid|cd|ws|icu|cam|uno|email|stream)[\/]?)
>>>>>>> b7d6dc0d
    paths:
      exclude:
        - "tests/*"
        - "test/*"
    message: Detected an unsafe link to $1.
    languages:
      - python
    severity: WARNING<|MERGE_RESOLUTION|>--- conflicted
+++ resolved
@@ -1,16 +1,6 @@
 # TODO: Detects these links well, but lots of legitimate packages seem to use these domain extensions
 rules:
   - id: shady-links
-<<<<<<< HEAD
-    patterns: 
-      - pattern: "$LINK"
-      - metavariable-pattern:
-          metavariable: $LINK
-          patterns:
-            - pattern-either:
-                - pattern-regex: .*bit\.ly.*
-                - pattern-regex: http[s]?:\/\/.*\.(link|xyz|tk|ml|ga|cf|gq|pw|top|club|mw|bd|ke|am|sbs|date|quest|cd|bid|cd|ws|icu|cam|uno|email|stream)[\/]?
-=======
     patterns:
       - pattern: "..."
       # Semgrep not robust enough to ignore comments in lists
@@ -18,7 +8,6 @@
       - pattern-either:
         - pattern-regex: (http[s]?:\/\/bit\.ly.*)
         - pattern-regex: (http[s]?:\/\/.*\.(link|xyz|tk|ml|ga|cf|gq|pw|top|club|mw|bd|ke|am|sbs|date|quest|cd|bid|cd|ws|icu|cam|uno|email|stream)[\/]?)
->>>>>>> b7d6dc0d
     paths:
       exclude:
         - "tests/*"
